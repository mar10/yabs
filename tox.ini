# Notes:
#  - isort
#    I didn't get isort to recognize 'yabs' as known_first_party, when
#    running in tox. So it behaves differently as when running on the command
#    prompt or fro VSCode
#  - We use py37 as basepython, until Python 3.8 can be installed on macOS
#    using homebrew

[tox]
basepython = python3.9
envlist =
    check,
    py310,
    py39,
    py38,
    py37,
    ; py36,
    coverage,
skip_missing_interpreters = true


# TOX Test Environment
[testenv]
usedevelop = True
extras =
    test
passenv = LC_ALL LANG TRAVIS TRAVIS_BRANCH TRAVIS_OS_NAME TRAVIS_BUILD_ID
setenv =
    COVERAGE_FILE = .coverage.{envname}
# Note: also honors .coveragerc:
deps =
    PyYAML
    pytest
    pytest-cov
    pytest-html
    # requests
    semantic_version
    snazzy
    toml
commands =
    # Run everything from /tests folder:
    python -V
    ; pip list
    pytest -ra -v -x --durations=10 --cov=yabs --cov-report=xml --html=build/pytest/report-{envname}.html --self-contained-html {posargs}


[testenv:coverage]
skip_install = true
deps =
    coverage
setenv =
    COVERAGE_FILE = .coverage
commands =
    coverage erase
    coverage combine
    coverage html
    coverage xml
    coverage report --fail-under=30.0


# Fix for build error on travis/py36
; [testenv:py36]
; setenv =
;     CRYPTOGRAPHY_DONT_BUILD_RUST=1
; passenv =
;     {[testenv]passenv}
;     CRYPTOGRAPHY_DONT_BUILD_RUST
; commands =
;     pip install -U virtualenv
;     {[testenv]commands}

[testenv:flake8]
# skip_install = true
deps =
    # Required by flake8-bandit
    bandit
    # Flake8
    # Configuration is defined in the [flake8] section of setup.cfg.
    # Run `flake8 --help` to see the available options of *installed* plugins.
    flake8

    # --- Helper to generate HTML reports:
    # flake8-html

    # --- Useful flake8 plugins:
    flake8-annotations-complexity  # TAE002 too complex annotation (X > Y)
    # flake8-bandit  # Security checks, e.g. S101
    flake8-breakpoint  # Check forgotten breakpoints and debugger calls
    flake8-bugbear  # (B...) Check for error-prone constructs
    ; flake8-builtins  # Check for python builtins being used as variables or parameters (A...)
    flake8-coding  # C101 Coding magic comment not found, ...
    # flake8-commas  # C812 missing trailing comma -> Handled by Black
    ; flake8-comprehensions
    # flake8-docstrings
    # flake8-eradicate  # E800 Found commented out code
    flake8-expression-complexity  # ECE001 Expression is too complex (X > Y)
    # flake8-if-expr  # KEK100 don`t use "[on_true] if [expression] else [on_false]" syntax
    # flake8-import-order  # (we run `isort --check`)
    # flake8-isort  # (we run `isort --check`)
    # flake8-logging-format  # G001 Logging statement uses string.format()
    flake8-pep3101  # Use "".format instead of %
    # flake8-print  # T001 print found
    # flake8-pytest-style  # PT009 use a regular assert instead of unittest-style 'assertTrue'
    flake8-quotes  # See also [flake8] config
    # flake8-return  # R503 you should add explicit return at end of the function if function have return value except None
    # flake8-rst-docstrings  # Docstrings should work with Sphinx (RSTnnn)
    # flake8-string-format  # Check for valid string.format() args
    # flake8-todo  # T000 Todo note found
    # mccabe  # Check conplexity (see also max_complexity setting)
    ; pep8-naming
    # Flake8 plugin 'wemake'
    # (e.g. WPSnnn style errors)
    # wemake-python-styleguide
changedir = {toxinidir}
commands =
    flake8 yabs tests setup.py --doctests


[testenv:check]
description = Check Black formatting isort compliance
; skip_install = true
deps =
    black ~=22.6
    isort
    {[testenv:flake8]deps}
changedir = {toxinidir}
commands =
    flake8 yabs tests setup.py --doctests
    isort --check-only --profile black yabs tests setup.py
    black --check --diff yabs tests setup.py


[testenv:format]
description = Reformat python code using Black and isort
skip_install = true
deps =
    black ~=22.6
    isort
changedir = {toxinidir}
commands =
    isort --profile black yabs tests setup.py {posargs}
    black yabs tests setup.py


[testenv:docs]
description = Build Sphinx documentation (output directory: docs/sphinx-build)
# basepython = python3.7
changedir = docs
deps =
    ; recommonmark
    snazzy
    sphinx
    sphinx_rtd_theme
    ; sphinx-markdown-tables
    myst-parser[linkify]
    sphinxcontrib-mermaid
commands =
    # http://www.sphinx-doc.org/en/master/man/sphinx-build.html
    sphinx-build -b html sphinx sphinx-build


<<<<<<< HEAD
=======
# [testenv:make_release_msi]
# basepython = python3.9
# deps =
#     cx_Freeze
#     flake8
#     pytest
#     snazzy
#     twine
# commands =
#     flake8
#     pytest
#     python -m setup sdist bdist_wheel --universal
#     # Don't automatically 'twine upload', so we can test the MSI installer before
#     ;twine upload dist/*
#     ; pip list
#     python setup.py bdist_msi


>>>>>>> cf0b8980
# [testenv:clean]
# commands =
#     coverage erase


# [testenv:stats]
# commands =
#     coverage combine
#     coverage report
#     coverage html<|MERGE_RESOLUTION|>--- conflicted
+++ resolved
@@ -159,27 +159,6 @@
     sphinx-build -b html sphinx sphinx-build
 
 
-<<<<<<< HEAD
-=======
-# [testenv:make_release_msi]
-# basepython = python3.9
-# deps =
-#     cx_Freeze
-#     flake8
-#     pytest
-#     snazzy
-#     twine
-# commands =
-#     flake8
-#     pytest
-#     python -m setup sdist bdist_wheel --universal
-#     # Don't automatically 'twine upload', so we can test the MSI installer before
-#     ;twine upload dist/*
-#     ; pip list
-#     python setup.py bdist_msi
-
-
->>>>>>> cf0b8980
 # [testenv:clean]
 # commands =
 #     coverage erase
