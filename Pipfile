[[source]]
url = "https://pypi.org/simple"
verify_ssl = true
name = "pypi"

[dev-packages]
black = "==19.10b0"
flake8 = "*" #"~=3.5"
flake8-bugbear = "*" # "~=18.2"
flake8-quotes = "*" # "~=1.0"
isort = "*"
pylint = "*"
pytest = "*"
pytest-cov = "*"
tox = "*"
# yabs = {path = ".", editable = true}

[packages]
GitPython = "*"
PyGithub = "*"
PyYAML = "~=5.2"
semantic_version = "*"
<<<<<<< HEAD
setuptools = ">=42.0"
sty = "==1.0.0-beta.12"
=======
setuptools = "~=40.2"
# sty = "==1.0.0-beta.12"
>>>>>>> 3c8380dd
toml = "*"
twine = "~=3.2"
wheel = "*"

[requires]
python_version = "3.7"

[pipenv]
# TODO: remove this when black and sty releases a real version
allow_prereleases = true<|MERGE_RESOLUTION|>--- conflicted
+++ resolved
@@ -20,13 +20,7 @@
 PyGithub = "*"
 PyYAML = "~=5.2"
 semantic_version = "*"
-<<<<<<< HEAD
 setuptools = ">=42.0"
-sty = "==1.0.0-beta.12"
-=======
-setuptools = "~=40.2"
-# sty = "==1.0.0-beta.12"
->>>>>>> 3c8380dd
 toml = "*"
 twine = "~=3.2"
 wheel = "*"
