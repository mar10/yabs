--- conflicted
+++ resolved
@@ -111,15 +111,11 @@
                 "warning": yellow("WARNING") + ": ",
                 "error": red("ERROR") + ": ",
             },
-<<<<<<< HEAD
-            "check": {"info": log.green("    ✔ "), "warning": log.yellow("    ! "), "error": log.red("    ✘ ")},
-=======
             "check": {
                 "info": green("    ✔ "),
                 "warning": yellow("    ! "),
                 "error": red("    ✘ "),
             },
->>>>>>> 3c8380dd
             # "check": {"info": "    ✅ ", "warning": "    ❗ ", "error": "    ❌ "},
         }
         if Stylish._initialized:
